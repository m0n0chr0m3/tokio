--- conflicted
+++ resolved
@@ -379,11 +379,7 @@
     }
 }
 
-<<<<<<< HEAD
-impl<T: fmt::Display> fmt::Debug for DebugValue<T> {
-=======
 impl<T: fmt::Debug> fmt::Debug for DebugValue<T> {
->>>>>>> d8177f81
     fn fmt(&self, f: &mut fmt::Formatter) -> fmt::Result {
         write!(f, "{:?}", self.0)
     }
