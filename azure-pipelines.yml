trigger: ["master"]
pr: ["master"]

jobs:
# Check formatting
- template: ci/azure-rustfmt.yml
  parameters:
    name: rustfmt

# Test top level crate
- template: ci/azure-test-stable.yml
  parameters:
    name: test_tokio
    displayName: Test tokio
    cross: true
    crates:
      - tokio

# Test crates that are platform specific
- template: ci/azure-test-stable.yml
  parameters:
    name: test_sub_cross
    displayName: Test sub crates -
    cross: true
    crates:
      - tokio-fs
      - tokio-reactor
      - tokio-signal
      - tokio-tcp
      - tokio-tls
      - tokio-udp
      - tokio-uds

# Test crates that are NOT platform specific
- template: ci/azure-test-stable.yml
  parameters:
    name: test_linux
    displayName: Test sub crates -
    crates:
      - tokio-buf
      - tokio-codec
      - tokio-current-thread
      - tokio-executor
      - tokio-io
      - tokio-sync
      - tokio-threadpool
      - tokio-timer
      - tokio-trace
      - tokio-trace/tokio-trace-core
      - tokio-trace/test-log-support
<<<<<<< HEAD
=======
      - tokio-trace/test_static_max_level_features
>>>>>>> d8177f81

- template: ci/azure-cargo-check.yml
  parameters:
    name: features
    displayName: Check feature permtuations
    rust: stable
    crates:
      tokio:
        - codec
        - fs
        - io
        - reactor
        - rt-full
        - tcp
        - timer
        - udp
        - uds
      tokio-buf:
        - util

# Check async / await
- template: ci/azure-cargo-check.yml
  parameters:
    name: async_await
    displayName: Async / Await
    rust: nightly-2019-02-28
    noDefaultFeatures: ''
    benches: true
    crates:
      tokio:
        - async-await-preview

# Try cross compiling
- template: ci/azure-cross-compile.yml
  parameters:
    name: cross_32bit_linux
    target: i686-unknown-linux-gnu

# This represents the minimum Rust version supported by
# Tokio. Updating this should be done in a dedicated PR and
# cannot be greater than two 0.x releases prior to the
# current stable.
#
# Tests are not run as tests may require newer versions of
# rust.
- template: ci/azure-check-minrust.yml
  parameters:
    name: minrust
    rust_version: 1.26.0

- template: ci/azure-tsan.yml
  parameters:
    name: tsan

- template: ci/azure-deploy-docs.yml
  parameters:
    dependsOn:
      - rustfmt
      - test_tokio
      - test_sub_cross
      - test_linux
      - features
      - async_await
      - cross_32bit_linux
      - minrust
      - tsan<|MERGE_RESOLUTION|>--- conflicted
+++ resolved
@@ -48,10 +48,7 @@
       - tokio-trace
       - tokio-trace/tokio-trace-core
       - tokio-trace/test-log-support
-<<<<<<< HEAD
-=======
       - tokio-trace/test_static_max_level_features
->>>>>>> d8177f81
 
 - template: ci/azure-cargo-check.yml
   parameters:
